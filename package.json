--- conflicted
+++ resolved
@@ -1,13 +1,7 @@
 {
-<<<<<<< HEAD
     "name"            : "leveldown-basho"
   , "description"     : "A Node.js LevelDB (Basho fork) binding, primary backend for LevelUP"
-  , "version"         : "0.8.1"
-=======
-    "name"            : "leveldown"
-  , "description"     : "A Node.js LevelDB binding, primary backend for LevelUP"
   , "version"         : "0.8.2"
->>>>>>> 6c48cac8
   , "contributors"    : [
         "Rod Vagg <r@va.gg> (https://github.com/rvagg)"
       , "John Chesley <john@chesl.es> (https://github.com/chesles/)"
