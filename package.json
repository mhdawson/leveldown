--- conflicted
+++ resolved
@@ -1,13 +1,7 @@
 {
-<<<<<<< HEAD
   "name": "leveldown-hyper",
   "description": "A Node.js LevelDB binding, primary backend for LevelUP (HyperDex fork)",
-  "version": "0.10.2",
-=======
-  "name": "leveldown",
-  "description": "A Node.js LevelDB binding, primary backend for LevelUP",
   "version": "0.10.5",
->>>>>>> 05591f8e
   "contributors": [
     "Rod Vagg <r@va.gg> (https://github.com/rvagg)",
     "John Chesley <john@chesl.es> (https://github.com/chesles/)",
