--- conflicted
+++ resolved
@@ -292,23 +292,18 @@
   return v8::Undefined();
 }
 
+/* property key & value strings for elements of the array sent to batch() */
+LU_STR ( key   );
+LU_STR ( value );
+LU_STR ( type  );
+LU_STR ( del   );
+LU_STR ( put   );
+
 v8::Handle<v8::Value> Database::Batch (const v8::Arguments& args) {
   v8::HandleScope scope;
 
-<<<<<<< HEAD
   METHOD_SETUP_COMMON(batch, 1, 2)
 
-=======
-  LU_STR ( key   );
-  LU_STR ( value );
-  LU_STR ( type  );
-  LU_STR ( del   );
-  LU_STR ( put   );
-
-  Database* database = node::ObjectWrap::Unwrap<Database>(args.This());
-  v8::Local<v8::Array> array = v8::Local<v8::Array>::Cast(args[0]);
-  v8::Local<v8::Object> optionsObj = v8::Local<v8::Object>::Cast(args[1]);
->>>>>>> 70840b50
   BOOLEAN_OPTION_VALUE(optionsObj, sync)
 
   v8::Local<v8::Array> array = v8::Local<v8::Array>::Cast(args[0]);
