/* Copyright (c) 2012-2013 LevelDOWN contributors
 * See list at <https://github.com/rvagg/node-leveldown#contributing>
 * MIT +no-false-attribs License
 * <https://github.com/rvagg/node-leveldown/blob/master/LICENSE>
 */

#include <node.h>
#include <node_buffer.h>

#include "leveldb/db.h"

#include "leveldown.h"
#include "database.h"
#include "async.h"
#include "database_async.h"
#include "batch.h"
#include "iterator.h"

namespace leveldown {

Database::Database (char* location) : location(location) {
  db = NULL;
};

Database::~Database () {
  if (db != NULL)
    delete db;
};

const char* Database::Location() const { return location; }

/* Calls from worker threads, NO V8 HERE *****************************/

leveldb::Status Database::OpenDatabase (
        leveldb::Options* options
      , std::string location
    ) {
  return leveldb::DB::Open(*options, location, &db);
}

leveldb::Status Database::PutToDatabase (
        leveldb::WriteOptions* options
      , leveldb::Slice key
      , leveldb::Slice value
    ) {
  return db->Put(*options, key, value);
}

<<<<<<< HEAD
Status Database::GetFromDatabase
    (ReadOptions* options, Slice key, string& value) {
=======
leveldb::Status Database::GetFromDatabase (
        leveldb::ReadOptions* options
      , leveldb::Slice key
      , std::string& value
    ) {
>>>>>>> c0224d08
  return db->Get(*options, key, &value);
}

leveldb::Status Database::DeleteFromDatabase (
        leveldb::WriteOptions* options
      , leveldb::Slice key
    ) {
  return db->Delete(*options, key);
}

<<<<<<< HEAD
Status Database::WriteBatchToDatabase
    (WriteOptions* options, WriteBatch* batch) {
=======
leveldb::Status Database::WriteBatchToDatabase (
        leveldb::WriteOptions* options
      , leveldb::WriteBatch* batch
    ) {
>>>>>>> c0224d08
  return db->Write(*options, batch);
}

uint64_t Database::ApproximateSizeFromDatabase (const leveldb::Range* range) {
  uint64_t size;
  db->GetApproximateSizes(range, 1, &size);
  return size;
}

leveldb::Iterator* Database::NewIterator (leveldb::ReadOptions* options) {
  return db->NewIterator(*options);
}

const leveldb::Snapshot* Database::NewSnapshot () {
  return db->GetSnapshot();
}

void Database::ReleaseSnapshot (const leveldb::Snapshot* snapshot) {
  return db->ReleaseSnapshot(snapshot);
}

void Database::CloseDatabase () {
  delete db;
  db = NULL;
}

/* V8 exposed functions *****************************/

v8::Persistent<v8::Function> Database::constructor;

<<<<<<< HEAD
Handle<Value> LevelDOWN (const Arguments& args) {
  HandleScope scope;
=======
v8::Handle<v8::Value> CreateDatabase (const v8::Arguments& args) {
  v8::HandleScope scope;
>>>>>>> c0224d08
  return scope.Close(Database::NewInstance(args));
}

void Database::Init () {
  v8::Local<v8::FunctionTemplate> tpl = v8::FunctionTemplate::New(New);
  tpl->SetClassName(v8::String::NewSymbol("Database"));
  tpl->InstanceTemplate()->SetInternalFieldCount(1);
  tpl->PrototypeTemplate()->Set(
      v8::String::NewSymbol("open")
    , v8::FunctionTemplate::New(Open)->GetFunction()
  );
  tpl->PrototypeTemplate()->Set(
      v8::String::NewSymbol("close")
    , v8::FunctionTemplate::New(Close)->GetFunction()
  );
  tpl->PrototypeTemplate()->Set(
      v8::String::NewSymbol("put")
    , v8::FunctionTemplate::New(Put)->GetFunction()
  );
  tpl->PrototypeTemplate()->Set(
      v8::String::NewSymbol("get")
    , v8::FunctionTemplate::New(Get)->GetFunction()
  );
  tpl->PrototypeTemplate()->Set(
      v8::String::NewSymbol("del")
    , v8::FunctionTemplate::New(Delete)->GetFunction()
  );
  tpl->PrototypeTemplate()->Set(
      v8::String::NewSymbol("batch")
    , v8::FunctionTemplate::New(Batch)->GetFunction()
  );
  tpl->PrototypeTemplate()->Set(
      v8::String::NewSymbol("approximateSize")
    , v8::FunctionTemplate::New(ApproximateSize)->GetFunction()
  );
  constructor = v8::Persistent<v8::Function>::New(tpl->GetFunction());
}

v8::Handle<v8::Value> Database::New (const v8::Arguments& args) {
  v8::HandleScope scope;

  if (args.Length() == 0) {
    THROW_RETURN("leveldown() requires at least a location argument")
  }

  if (!args[0]->IsString()) {
    THROW_RETURN("leveldown() requires a location string argument")
  }

  FROM_V8_STRING(location, Handle<String>::Cast(args[0]))

  Database* obj = new Database(location);
  obj->Wrap(args.This());

  return args.This();
}

v8::Handle<v8::Value> Database::NewInstance (const v8::Arguments& args) {
  v8::HandleScope scope;

  v8::Handle<v8::Value> argv[args.Length()];

  for (int i = 0; i < args.Length(); i++)
    argv[i] = args[i];

  v8::Local<v8::Object> instance = constructor->NewInstance(args.Length(), argv);

  return scope.Close(instance);
}

v8::Handle<v8::Value> Database::Open (const v8::Arguments& args) {
  v8::HandleScope scope;

  METHOD_SETUP_COMMON(open, 0, 1)

  BOOLEAN_OPTION_VALUE_DEFTRUE(optionsObj, createIfMissing)
  BOOLEAN_OPTION_VALUE(optionsObj, errorIfExists)
  BOOLEAN_OPTION_VALUE(optionsObj, compression)
  UINT32_OPTION_VALUE(optionsObj, cacheSize, 8 << 20)

  OpenWorker* worker = new OpenWorker(
      database
    , callback
    , createIfMissing
    , errorIfExists
    , compression
    , cacheSize
  );

  AsyncQueueWorker(worker);

  return v8::Undefined();
}

v8::Handle<v8::Value> Database::Close (const v8::Arguments& args) {
  v8::HandleScope scope;

  METHOD_SETUP_COMMON_ONEARG(close)

  CloseWorker* worker = new CloseWorker(database, callback);
  AsyncQueueWorker(worker);

  return v8::Undefined();
}

v8::Handle<v8::Value> Database::Put (const v8::Arguments& args) {
  v8::HandleScope scope;

  Database* database = node::ObjectWrap::Unwrap<Database>(args.This());
  v8::Persistent<v8::Function> callback =
      v8::Persistent<v8::Function>::New(v8::Local<v8::Function>::Cast(args[3]));

  CB_ERR_IF_NULL_OR_UNDEFINED(0, "Key")
  CB_ERR_IF_NULL_OR_UNDEFINED(1, "Value")

  v8::Persistent<v8::Value> keyBuffer = v8::Persistent<v8::Value>::New(args[0]);
  STRING_OR_BUFFER_TO_SLICE(key, keyBuffer)
  v8::Persistent<v8::Value> valueBuffer = v8::Persistent<v8::Value>::New(args[1]);
  STRING_OR_BUFFER_TO_SLICE(value, valueBuffer)
  v8::Local<v8::Object> optionsObj = v8::Local<v8::Object>::Cast(args[2]);
  BOOLEAN_OPTION_VALUE(optionsObj, sync)

  WriteWorker* worker  = new WriteWorker(
      database
    , callback
    , key
    , value
    , sync
    , keyBuffer
    , valueBuffer
  );
  AsyncQueueWorker(worker);

  return v8::Undefined();
}

v8::Handle<v8::Value> Database::Get (const v8::Arguments& args) {
  v8::HandleScope scope;

  Database* database = node::ObjectWrap::Unwrap<Database>(args.This());
  v8::Persistent<v8::Function> callback =
      v8::Persistent<v8::Function>::New(v8::Local<v8::Function>::Cast(args[2]));

  CB_ERR_IF_NULL_OR_UNDEFINED(0, "Key")

  v8::Persistent<v8::Value> keyBuffer = v8::Persistent<v8::Value>::New(args[0]);
  STRING_OR_BUFFER_TO_SLICE(key, keyBuffer)
  v8::Local<v8::Object> optionsObj = v8::Local<v8::Object>::Cast(args[1]);
  BOOLEAN_OPTION_VALUE_DEFTRUE(optionsObj, asBuffer)
  BOOLEAN_OPTION_VALUE_DEFTRUE(optionsObj, fillCache)

  ReadWorker* worker = new ReadWorker(
      database
    , callback
    , key
    , asBuffer
    , fillCache
    , keyBuffer
  );
  AsyncQueueWorker(worker);

  return v8::Undefined();
}

v8::Handle<v8::Value> Database::Delete (const v8::Arguments& args) {
  v8::HandleScope scope;

  Database* database = ObjectWrap::Unwrap<Database>(args.This());
  Persistent<Function> callback =
      Persistent<Function>::New(Local<Function>::Cast(args[2]));

  CB_ERR_IF_NULL_OR_UNDEFINED(0, "Key")

  v8::Persistent<v8::Value> keyBuffer = v8::Persistent<v8::Value>::New(args[0]);
  STRING_OR_BUFFER_TO_SLICE(key, keyBuffer)
  v8::Local<v8::Object> optionsObj = v8::Local<v8::Object>::Cast(args[1]);
  BOOLEAN_OPTION_VALUE(optionsObj, sync)

  DeleteWorker* worker = new DeleteWorker(
      database
    , callback
    , key
    , sync
    , keyBuffer
  );
  AsyncQueueWorker(worker);

  return v8::Undefined();
}

v8::Handle<v8::Value> Database::Batch (const v8::Arguments& args) {
  v8::HandleScope scope;

  Database* database = node::ObjectWrap::Unwrap<Database>(args.This());
  v8::Local<v8::Array> array = v8::Local<v8::Array>::Cast(args[0]);
  v8::Local<v8::Object> optionsObj = v8::Local<v8::Object>::Cast(args[1]);
  BOOLEAN_OPTION_VALUE(optionsObj, sync)
  v8::Persistent<v8::Function> callback =
      v8::Persistent<v8::Function>::New(v8::Local<v8::Function>::Cast(args[2]));

  std::vector<BatchOp*>* operations = new std::vector<BatchOp*>;
  for (unsigned int i = 0; i < array->Length(); i++) {
    if (!array->Get(i)->IsObject())
      continue;

    v8::Local<v8::Object> obj = v8::Local<v8::Object>::Cast(array->Get(i));
    if (!obj->Has(str_type) && !obj->Has(str_key))
      continue;

    v8::Local<v8::Value> keyBuffer = obj->Get(str_key);

    if (obj->Get(str_type)->StrictEquals(str_del)) {
      STRING_OR_BUFFER_TO_SLICE(key, keyBuffer)
      operations->push_back(new BatchDelete(
          key
        , v8::Persistent<v8::Value>::New(keyBuffer)
      ));
    } else if (obj->Get(str_type)->StrictEquals(str_put) && obj->Has(str_value)) {
      if (!obj->Has(str_value))
        continue;
      v8::Local<v8::Value> valueBuffer = obj->Get(str_value);
      STRING_OR_BUFFER_TO_SLICE(key, keyBuffer)
      STRING_OR_BUFFER_TO_SLICE(value, valueBuffer)
      operations->push_back(new BatchWrite(
          key
        , value
        , v8::Persistent<v8::Value>::New(keyBuffer)
        , v8::Persistent<v8::Value>::New(valueBuffer)
      ));
    }
  }

  AsyncQueueWorker(new BatchWorker(
      database
    , callback
    , operations
    , sync
  ));

  return v8::Undefined();
}

v8::Handle<v8::Value> Database::ApproximateSize (const v8::Arguments& args) {
  v8::HandleScope scope;

  Database* database = node::ObjectWrap::Unwrap<Database>(args.This());
  v8::Persistent<v8::Function> callback =
      v8::Persistent<v8::Function>::New(v8::Local<v8::Function>::Cast(args[2]));

  CB_ERR_IF_NULL_OR_UNDEFINED(0, "start")
  CB_ERR_IF_NULL_OR_UNDEFINED(1, "end")

  v8::Persistent<v8::Value> startBuffer = v8::Persistent<v8::Value>::New(args[0]);
  STRING_OR_BUFFER_TO_SLICE(start, startBuffer)
  v8::Persistent<v8::Value> endBuffer = v8::Persistent<v8::Value>::New(args[1]);
  STRING_OR_BUFFER_TO_SLICE(end, endBuffer)

  ApproximateSizeWorker* worker  = new ApproximateSizeWorker(
      database
    , callback
    , start
    , end
    , startBuffer
    , endBuffer
  );
  AsyncQueueWorker(worker);

  return v8::Undefined();
}

<<<<<<< HEAD
} // namespace leveldown
=======
} // namespace levelup
>>>>>>> c0224d08
<|MERGE_RESOLUTION|>--- conflicted
+++ resolved
@@ -46,16 +46,11 @@
   return db->Put(*options, key, value);
 }
 
-<<<<<<< HEAD
-Status Database::GetFromDatabase
-    (ReadOptions* options, Slice key, string& value) {
-=======
 leveldb::Status Database::GetFromDatabase (
         leveldb::ReadOptions* options
       , leveldb::Slice key
       , std::string& value
     ) {
->>>>>>> c0224d08
   return db->Get(*options, key, &value);
 }
 
@@ -66,15 +61,10 @@
   return db->Delete(*options, key);
 }
 
-<<<<<<< HEAD
-Status Database::WriteBatchToDatabase
-    (WriteOptions* options, WriteBatch* batch) {
-=======
 leveldb::Status Database::WriteBatchToDatabase (
         leveldb::WriteOptions* options
       , leveldb::WriteBatch* batch
     ) {
->>>>>>> c0224d08
   return db->Write(*options, batch);
 }
 
@@ -105,13 +95,8 @@
 
 v8::Persistent<v8::Function> Database::constructor;
 
-<<<<<<< HEAD
-Handle<Value> LevelDOWN (const Arguments& args) {
-  HandleScope scope;
-=======
 v8::Handle<v8::Value> CreateDatabase (const v8::Arguments& args) {
   v8::HandleScope scope;
->>>>>>> c0224d08
   return scope.Close(Database::NewInstance(args));
 }
 
@@ -382,8 +367,4 @@
   return v8::Undefined();
 }
 
-<<<<<<< HEAD
-} // namespace leveldown
-=======
-} // namespace levelup
->>>>>>> c0224d08
+} // namespace leveldown