/* Copyright (c) 2012-2013 LevelDOWN contributors
 * See list at <https://github.com/rvagg/node-leveldown#contributing>
 * MIT +no-false-attribs License
 * <https://github.com/rvagg/node-leveldown/blob/master/LICENSE>
 */

#include <node.h>
#include <node_buffer.h>

#include "leveldb/db.h"
#include "leveldb/write_batch.h"

#include "leveldown.h"
#include "database.h"
#include "async.h"
#include "database_async.h"
#include "batch.h"
#include "iterator.h"

namespace leveldown {

static v8::Persistent<v8::FunctionTemplate> database_constructor;

Database::Database (char* location) : location(location) {
  db = NULL;
  currentIteratorId = 0;
  pendingCloseWorker = NULL;
};

Database::~Database () {
  if (db != NULL)
    delete db;
  delete[] location;
};

const char* Database::Location() const { return location; }

/* Calls from worker threads, NO V8 HERE *****************************/

leveldb::Status Database::OpenDatabase (
        leveldb::Options* options
      , std::string location
    ) {
  return leveldb::DB::Open(*options, location, &db);
}

leveldb::Status Database::PutToDatabase (
        leveldb::WriteOptions* options
      , leveldb::Slice key
      , leveldb::Slice value
    ) {
  return db->Put(*options, key, value);
}

leveldb::Status Database::GetFromDatabase (
        leveldb::ReadOptions* options
      , leveldb::Slice key
      , std::string& value
    ) {
  return db->Get(*options, key, &value);
}

leveldb::Status Database::DeleteFromDatabase (
        leveldb::WriteOptions* options
      , leveldb::Slice key
    ) {
  return db->Delete(*options, key);
}

leveldb::Status Database::WriteBatchToDatabase (
        leveldb::WriteOptions* options
      , leveldb::WriteBatch* batch
    ) {
  return db->Write(*options, batch);
}

uint64_t Database::ApproximateSizeFromDatabase (const leveldb::Range* range) {
  uint64_t size;
  db->GetApproximateSizes(range, 1, &size);
  return size;
}

void Database::GetPropertyFromDatabase (
      const leveldb::Slice& property
    , std::string* value) {

  db->GetProperty(property, value);
}

leveldb::Iterator* Database::NewIterator (leveldb::ReadOptions* options) {
  return db->NewIterator(*options);
}

const leveldb::Snapshot* Database::NewSnapshot () {
  return db->GetSnapshot();
}

void Database::ReleaseSnapshot (const leveldb::Snapshot* snapshot) {
  return db->ReleaseSnapshot(snapshot);
}

void Database::ReleaseIterator (uint32_t id) {
  // called each time an Iterator is End()ed, in the main thread
  // we have to remove our reference to it and if it's the last iterator
  // we have to invoke a pending CloseWorker if there is one
  // if there is a pending CloseWorker it means that we're waiting for
  // iterators to end before we can close them
  iterators.erase(id);
<<<<<<< HEAD
  if (iterators.size() == 0 && pendingCloseWorker != NULL) {
    NanAsyncQueueWorker((AsyncWorker*)pendingCloseWorker);
=======
  if (iterators.empty() && pendingCloseWorker != NULL) {
    AsyncQueueWorker((AsyncWorker*)pendingCloseWorker);
>>>>>>> 2569c39c
    pendingCloseWorker = NULL;
  }
}

void Database::CloseDatabase () {
  delete db;
  db = NULL;
}

/* V8 exposed functions *****************************/

NAN_METHOD(LevelDOWN) {
  NanScope();

  v8::Local<v8::String> location;
  if (args.Length() != 0 && args[0]->IsString())
    location = args[0].As<v8::String>();
  NanReturnValue(Database::NewInstance(location));
}

void Database::Init () {
  v8::Local<v8::FunctionTemplate> tpl = v8::FunctionTemplate::New(Database::New);
  NanAssignPersistent(v8::FunctionTemplate, database_constructor, tpl);
  tpl->SetClassName(NanSymbol("Database"));
  tpl->InstanceTemplate()->SetInternalFieldCount(1);
  NODE_SET_PROTOTYPE_METHOD(tpl, "open", Database::Open);
  NODE_SET_PROTOTYPE_METHOD(tpl, "close", Database::Close);
  NODE_SET_PROTOTYPE_METHOD(tpl, "put", Database::Put);
  NODE_SET_PROTOTYPE_METHOD(tpl, "get", Database::Get);
  NODE_SET_PROTOTYPE_METHOD(tpl, "del", Database::Delete);
  NODE_SET_PROTOTYPE_METHOD(tpl, "batch", Database::Batch);
  NODE_SET_PROTOTYPE_METHOD(tpl, "approximateSize", Database::ApproximateSize);
  NODE_SET_PROTOTYPE_METHOD(tpl, "getProperty", Database::GetProperty);
  NODE_SET_PROTOTYPE_METHOD(tpl, "iterator", Database::Iterator);
}

NAN_METHOD(Database::New) {
  NanScope();

  if (args.Length() == 0)
    return NanThrowError("constructor requires at least a location argument");

  if (!args[0]->IsString())
    return NanThrowError("constructor requires a location string argument");

  char* location = NanFromV8String(args[0].As<v8::Object>());

  Database* obj = new Database(location);
  obj->Wrap(args.This());

  NanReturnValue(args.This());
}

v8::Handle<v8::Value> Database::NewInstance (v8::Local<v8::String> &location) {
  NanScope();

  v8::Local<v8::Object> instance;

  v8::Local<v8::FunctionTemplate> constructorHandle =
      NanPersistentToLocal(database_constructor);

  if (location.IsEmpty()) {
    instance = constructorHandle->GetFunction()->NewInstance(0, NULL);
  } else {
    v8::Handle<v8::Value> argv[] = { location };
    instance = constructorHandle->GetFunction()->NewInstance(1, argv);
  }

  return instance;
}

NAN_METHOD(Database::Open) {
  NanScope();

  LD_METHOD_SETUP_COMMON(open, 0, 1)

  bool createIfMissing = NanBooleanOptionValue(
      optionsObj
    , NanSymbol("createIfMissing")
    , true
  );
  bool errorIfExists =
      NanBooleanOptionValue(optionsObj, NanSymbol("errorIfExists"));
  bool compression = NanBooleanOptionValue(optionsObj, NanSymbol("compression"));

  uint32_t cacheSize = NanUInt32OptionValue(
      optionsObj
    , NanSymbol("cacheSize")
    , 8 << 20
  );
  uint32_t writeBufferSize = NanUInt32OptionValue(
      optionsObj
    , NanSymbol("writeBufferSize")
    , 4 << 20
  );
  uint32_t blockSize = NanUInt32OptionValue(
      optionsObj
    , NanSymbol("blockSize")
    , 4096
  );
  uint32_t maxOpenFiles = NanUInt32OptionValue(
      optionsObj
    , NanSymbol("maxOpenFiles")
    , 1000
  );
  uint32_t blockRestartInterval = NanUInt32OptionValue(
      optionsObj
    , NanSymbol("blockRestartInterval")
    , 16
  );

  OpenWorker* worker = new OpenWorker(
      database
    , new NanCallback(callback)
    , createIfMissing
    , errorIfExists
    , compression
    , cacheSize
    , writeBufferSize
    , blockSize
    , maxOpenFiles
    , blockRestartInterval
  );

  NanAsyncQueueWorker(worker);

  NanReturnUndefined();
}

NAN_METHOD(Database::Close) {
  NanScope();

  LD_METHOD_SETUP_COMMON_ONEARG(close)

  CloseWorker* worker = new CloseWorker(
      database
    , new NanCallback(callback)
  );

  if (!database->iterators.empty()) {
    // yikes, we still have iterators open! naughty naughty.
    // we have to queue up a CloseWorker and manually close each of them.
    // the CloseWorker will be invoked once they are all cleaned up
    database->pendingCloseWorker = worker;

    for (
        std::map< uint32_t, leveldown::Iterator * >::iterator it
            = database->iterators.begin()
      ; it != database->iterators.end()
      ; ++it) {

        // for each iterator still open, first check if it's already in
        // the process of ending (ended==true means an async End() is
        // in progress), if not, then we call End() with an empty callback
        // function and wait for it to hit ReleaseIterator() where our
        // CloseWorker will be invoked

        /*
        v8::Local<v8::Object> localHandle = NanPersistentToLocal(it->second);
        leveldown::Iterator* iterator =
            node::ObjectWrap::Unwrap<leveldown::Iterator>(localHandle->
                Get(NanSymbol("iterator")).As<v8::Object>());
                */
        leveldown::Iterator *iterator = it->second;

        if (!iterator->ended) {
          v8::Local<v8::Function> end =
              v8::Local<v8::Function>::Cast(NanObjectWrapHandle(iterator)->Get(
                  v8::String::NewSymbol("end")));
          v8::Local<v8::Value> argv[] = {
              v8::FunctionTemplate::New()->GetFunction() // empty callback
          };
          v8::TryCatch try_catch;
          end->Call(NanObjectWrapHandle(iterator), 1, argv);
          if (try_catch.HasCaught()) {
            node::FatalException(try_catch);
          }
        }
    }
  } else {
    NanAsyncQueueWorker(worker);
  }

  NanReturnUndefined();
}

NAN_METHOD(Database::Put) {
  NanScope();

  LD_METHOD_SETUP_COMMON(put, 2, 3)

  LD_CB_ERR_IF_NULL_OR_UNDEFINED(args[0], key)
  LD_CB_ERR_IF_NULL_OR_UNDEFINED(args[1], value)

  v8::Local<v8::Object> keyHandle = args[0].As<v8::Object>();
  v8::Local<v8::Object> valueHandle = args[1].As<v8::Object>();
  LD_STRING_OR_BUFFER_TO_SLICE(key, keyHandle, key)
  LD_STRING_OR_BUFFER_TO_SLICE(value, valueHandle, value)

  bool sync = NanBooleanOptionValue(optionsObj, NanSymbol("sync"));

  WriteWorker* worker  = new WriteWorker(
      database
    , new NanCallback(callback)
    , key
    , value
    , sync
    , keyHandle
    , valueHandle
  );
  NanAsyncQueueWorker(worker);

  NanReturnUndefined();
}

NAN_METHOD(Database::Get) {
  NanScope();

  LD_METHOD_SETUP_COMMON(get, 1, 2)

  LD_CB_ERR_IF_NULL_OR_UNDEFINED(args[0], key)

  v8::Local<v8::Object> keyHandle = args[0].As<v8::Object>();
  LD_STRING_OR_BUFFER_TO_SLICE(key, keyHandle, key)

  bool asBuffer = NanBooleanOptionValue(optionsObj, NanSymbol("asBuffer"), true);
  bool fillCache = NanBooleanOptionValue(optionsObj, NanSymbol("fillCache"), true);

  ReadWorker* worker = new ReadWorker(
      database
    , new NanCallback(callback)
    , key
    , asBuffer
    , fillCache
    , keyHandle
  );
  NanAsyncQueueWorker(worker);

  NanReturnUndefined();
}

NAN_METHOD(Database::Delete) {
  NanScope();

  LD_METHOD_SETUP_COMMON(del, 1, 2)

  LD_CB_ERR_IF_NULL_OR_UNDEFINED(args[0], key)

  v8::Local<v8::Object> keyHandle = args[0].As<v8::Object>();
  LD_STRING_OR_BUFFER_TO_SLICE(key, keyHandle, key)

  bool sync = NanBooleanOptionValue(optionsObj, NanSymbol("sync"));

  DeleteWorker* worker = new DeleteWorker(
      database
    , new NanCallback(callback)
    , key
    , sync
    , keyHandle
  );
  NanAsyncQueueWorker(worker);

  NanReturnUndefined();
}

NAN_METHOD(Database::Batch) {
  NanScope();

  if ((args.Length() == 0 || args.Length() == 1) && !args[0]->IsArray()) {
    v8::Local<v8::Object> optionsObj;
    if (args.Length() > 0 && args[0]->IsObject()) {
      optionsObj = args[0].As<v8::Object>();
    }
    NanReturnValue(Batch::NewInstance(args.This(), optionsObj));
  }

  LD_METHOD_SETUP_COMMON(batch, 1, 2)

  bool sync = NanBooleanOptionValue(optionsObj, NanSymbol("sync"));

  v8::Local<v8::Array> array = v8::Local<v8::Array>::Cast(args[0]);

  std::vector< Reference *>* references = new std::vector< Reference *>;
  leveldb::WriteBatch* batch = new leveldb::WriteBatch();
  bool hasData = false;

  for (unsigned int i = 0; i < array->Length(); i++) {
    if (!array->Get(i)->IsObject())
      continue;

    v8::Local<v8::Object> obj = v8::Local<v8::Object>::Cast(array->Get(i));

    LD_CB_ERR_IF_NULL_OR_UNDEFINED(obj->Get(NanSymbol("type")), type)

    v8::Local<v8::Value> keyBuffer = obj->Get(NanSymbol("key"));
    LD_CB_ERR_IF_NULL_OR_UNDEFINED(keyBuffer, key)

    if (obj->Get(NanSymbol("type"))->StrictEquals(NanSymbol("del"))) {
      LD_STRING_OR_BUFFER_TO_SLICE(key, keyBuffer, key)

      batch->Delete(key);
      if (!hasData)
        hasData = true;

      references->push_back(new Reference(keyBuffer, key));
    } else if (obj->Get(NanSymbol("type"))->StrictEquals(NanSymbol("put"))) {
      v8::Local<v8::Value> valueBuffer = obj->Get(NanSymbol("value"));
      LD_CB_ERR_IF_NULL_OR_UNDEFINED(valueBuffer, value)

      LD_STRING_OR_BUFFER_TO_SLICE(key, keyBuffer, key)
      LD_STRING_OR_BUFFER_TO_SLICE(value, valueBuffer, value)

      batch->Put(key, value);
      if (!hasData)
        hasData = true;

      references->push_back(new Reference(keyBuffer, key));
      references->push_back(new Reference(valueBuffer, value));
    }
  }

  // don't allow an empty batch through
  if (hasData) {
    NanAsyncQueueWorker(new BatchWorker(
        database
      , new NanCallback(callback)
      , batch
      , references
      , sync
    ));
  } else {
    ClearReferences(references);
    LD_RUN_CALLBACK(callback, NULL, 0);
  }

  NanReturnUndefined();
}

NAN_METHOD(Database::ApproximateSize) {
  NanScope();

  v8::Local<v8::Object> startHandle = args[0].As<v8::Object>();
  v8::Local<v8::Object> endHandle = args[1].As<v8::Object>();

  if (startHandle->IsNull()
      || startHandle->IsUndefined()
      || startHandle->IsFunction() // callback in pos 0?
      || endHandle->IsNull()
      || endHandle->IsUndefined()
      || endHandle->IsFunction() // callback in pos 1?
      ) {
    return NanThrowError("approximateSize() requires valid `start`, `end` and `callback` arguments");
  }

  LD_METHOD_SETUP_COMMON(approximateSize, -1, 2)

  LD_CB_ERR_IF_NULL_OR_UNDEFINED(args[0], start)
  LD_CB_ERR_IF_NULL_OR_UNDEFINED(args[1], end)

  LD_STRING_OR_BUFFER_TO_SLICE(start, startHandle, start)
  LD_STRING_OR_BUFFER_TO_SLICE(end, endHandle, end)

  ApproximateSizeWorker* worker  = new ApproximateSizeWorker(
      database
    , new NanCallback(callback)
    , start
    , end
    , startHandle
    , endHandle
  );
  NanAsyncQueueWorker(worker);

  NanReturnUndefined();
}

NAN_METHOD(Database::GetProperty) {
  NanScope();

  v8::Local<v8::Value> propertyHandle = args[0].As<v8::Object>();
  v8::Local<v8::Function> callback; // for LD_CB_ERR_IF_NULL_OR_UNDEFINED

  if (!propertyHandle->IsString())
    return NanThrowError("getProperty() requires a valid `property` argument");

  LD_CB_ERR_IF_NULL_OR_UNDEFINED(propertyHandle, property)

  LD_STRING_OR_BUFFER_TO_SLICE(property, propertyHandle, property)

  leveldown::Database* database =
      node::ObjectWrap::Unwrap<leveldown::Database>(args.This());

  std::string* value = new std::string();
  database->GetPropertyFromDatabase(property, value);
  v8::Local<v8::String> returnValue
      = v8::String::New(value->c_str(), value->length());
  delete value;
  delete[] property.data();

  NanReturnValue(returnValue);
}

NAN_METHOD(Database::Iterator) {
  NanScope();

  Database* database = node::ObjectWrap::Unwrap<Database>(args.This());

  v8::Local<v8::Object> optionsObj;
  if (args.Length() > 0 && args[0]->IsObject()) {
    optionsObj = v8::Local<v8::Object>::Cast(args[0]);
  }

  // each iterator gets a unique id for this Database, so we can
  // easily store & lookup on our `iterators` map
  uint32_t id = database->currentIteratorId++;
  v8::TryCatch try_catch;
  v8::Local<v8::Object> iteratorHandle = Iterator::NewInstance(
      args.This()
    , v8::Number::New(id)
    , optionsObj
  );
  if (try_catch.HasCaught()) {
    node::FatalException(try_catch);
  }

  leveldown::Iterator *iterator =
      node::ObjectWrap::Unwrap<leveldown::Iterator>(iteratorHandle);

  database->iterators[id] = iterator;

  // register our iterator
  /*
  v8::Local<v8::Object> obj = v8::Object::New();
  obj->Set(NanSymbol("iterator"), iteratorHandle);
  v8::Persistent<v8::Object> persistent;
  persistent.Reset(nan_isolate, obj);
  database->iterators.insert(std::pair< uint32_t, v8::Persistent<v8::Object> & >
      (id, persistent));
  */

  NanReturnValue(iteratorHandle);
}


} // namespace leveldown<|MERGE_RESOLUTION|>--- conflicted
+++ resolved
@@ -106,13 +106,8 @@
   // if there is a pending CloseWorker it means that we're waiting for
   // iterators to end before we can close them
   iterators.erase(id);
-<<<<<<< HEAD
-  if (iterators.size() == 0 && pendingCloseWorker != NULL) {
+  if (iterators.empty() && pendingCloseWorker != NULL) {
     NanAsyncQueueWorker((AsyncWorker*)pendingCloseWorker);
-=======
-  if (iterators.empty() && pendingCloseWorker != NULL) {
-    AsyncQueueWorker((AsyncWorker*)pendingCloseWorker);
->>>>>>> 2569c39c
     pendingCloseWorker = NULL;
   }
 }
