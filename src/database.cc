/* Copyright (c) 2012-2013 LevelDOWN contributors
 * See list at <https://github.com/rvagg/node-leveldown#contributing>
 * MIT +no-false-attribs License
 * <https://github.com/rvagg/node-leveldown/blob/master/LICENSE>
 */

#include <node.h>
#include <node_buffer.h>

#include "hyperleveldb/db.h"
#include "hyperleveldb/write_batch.h"

#include "leveldown.h"
#include "database.h"
#include "async.h"
#include "database_async.h"
#include "batch.h"
#include "iterator.h"

namespace leveldown {

static v8::Persistent<v8::FunctionTemplate> database_constructor;

Database::Database (char* location) : location(location) {
  db = NULL;
  currentIteratorId = 0;
  pendingCloseWorker = NULL;
};

Database::~Database () {
  if (db != NULL)
    delete db;
  delete[] location;
};

const char* Database::Location() const { return location; }

/* Calls from worker threads, NO V8 HERE *****************************/

leveldb::Status Database::OpenDatabase (
        leveldb::Options* options
      , std::string location
    ) {
  return leveldb::DB::Open(*options, location, &db);
}

leveldb::Status Database::PutToDatabase (
        leveldb::WriteOptions* options
      , leveldb::Slice key
      , leveldb::Slice value
    ) {
  return db->Put(*options, key, value);
}

leveldb::Status Database::GetFromDatabase (
        leveldb::ReadOptions* options
      , leveldb::Slice key
      , std::string& value
    ) {
  return db->Get(*options, key, &value);
}

leveldb::Status Database::DeleteFromDatabase (
        leveldb::WriteOptions* options
      , leveldb::Slice key
    ) {
  return db->Delete(*options, key);
}

leveldb::Status Database::WriteBatchToDatabase (
        leveldb::WriteOptions* options
      , leveldb::WriteBatch* batch
    ) {
  return db->Write(*options, batch);
}

uint64_t Database::ApproximateSizeFromDatabase (const leveldb::Range* range) {
  uint64_t size;
  db->GetApproximateSizes(range, 1, &size);
  return size;
}

void Database::GetPropertyFromDatabase (
      const leveldb::Slice& property
    , std::string* value) {

  db->GetProperty(property, value);
}

void Database::LiveBackup (
      const leveldb::Slice& name
    ) {

  db->LiveBackup(name);
}

leveldb::Iterator* Database::NewIterator (leveldb::ReadOptions* options) {
  return db->NewIterator(*options);
}

const leveldb::Snapshot* Database::NewSnapshot () {
  return db->GetSnapshot();
}

void Database::ReleaseSnapshot (const leveldb::Snapshot* snapshot) {
  return db->ReleaseSnapshot(snapshot);
}

void Database::ReleaseIterator (uint32_t id) {
  // called each time an Iterator is End()ed, in the main thread
  // we have to remove our reference to it and if it's the last iterator
  // we have to invoke a pending CloseWorker if there is one
  // if there is a pending CloseWorker it means that we're waiting for
  // iterators to end before we can close them
  iterators.erase(id);
  if (iterators.empty() && pendingCloseWorker != NULL) {
    NanAsyncQueueWorker((AsyncWorker*)pendingCloseWorker);
    pendingCloseWorker = NULL;
  }
}

void Database::CloseDatabase () {
  delete db;
  db = NULL;
}

/* V8 exposed functions *****************************/

<<<<<<< HEAD
NAN_METHOD(LevelDOWN) {
  NanScope();

  v8::Local<v8::String> location;
  if (args.Length() != 0 && args[0]->IsString())
    location = args[0].As<v8::String>();
  NanReturnValue(Database::NewInstance(location));
}

void Database::Init () {
  v8::Local<v8::FunctionTemplate> tpl = v8::FunctionTemplate::New(Database::New);
  NanAssignPersistent(v8::FunctionTemplate, database_constructor, tpl);
  tpl->SetClassName(NanSymbol("Database"));
  tpl->InstanceTemplate()->SetInternalFieldCount(1);
  NODE_SET_PROTOTYPE_METHOD(tpl, "open", Database::Open);
  NODE_SET_PROTOTYPE_METHOD(tpl, "close", Database::Close);
  NODE_SET_PROTOTYPE_METHOD(tpl, "put", Database::Put);
  NODE_SET_PROTOTYPE_METHOD(tpl, "get", Database::Get);
  NODE_SET_PROTOTYPE_METHOD(tpl, "del", Database::Delete);
  NODE_SET_PROTOTYPE_METHOD(tpl, "batch", Database::Batch);
  NODE_SET_PROTOTYPE_METHOD(tpl, "approximateSize", Database::ApproximateSize);
  NODE_SET_PROTOTYPE_METHOD(tpl, "getProperty", Database::GetProperty);
  NODE_SET_PROTOTYPE_METHOD(tpl, "iterator", Database::Iterator);
}

NAN_METHOD(Database::New) {
  NanScope();
=======
v8::Persistent<v8::Function> Database::constructor;

v8::Handle<v8::Value> LevelDOWN (const v8::Arguments& args) {
  v8::HandleScope scope;
  return scope.Close(Database::NewInstance(args));
}

void Database::Init () {
  v8::Local<v8::FunctionTemplate> tpl = v8::FunctionTemplate::New(New);
  tpl->SetClassName(v8::String::NewSymbol("Database"));
  tpl->InstanceTemplate()->SetInternalFieldCount(1);
  tpl->PrototypeTemplate()->Set(
      v8::String::NewSymbol("open")
    , v8::FunctionTemplate::New(Open)->GetFunction()
  );
  tpl->PrototypeTemplate()->Set(
      v8::String::NewSymbol("close")
    , v8::FunctionTemplate::New(Close)->GetFunction()
  );
  tpl->PrototypeTemplate()->Set(
      v8::String::NewSymbol("put")
    , v8::FunctionTemplate::New(Put)->GetFunction()
  );
  tpl->PrototypeTemplate()->Set(
      v8::String::NewSymbol("get")
    , v8::FunctionTemplate::New(Get)->GetFunction()
  );
  tpl->PrototypeTemplate()->Set(
      v8::String::NewSymbol("del")
    , v8::FunctionTemplate::New(Delete)->GetFunction()
  );
  tpl->PrototypeTemplate()->Set(
      v8::String::NewSymbol("batch")
    , v8::FunctionTemplate::New(Batch)->GetFunction()
  );
  tpl->PrototypeTemplate()->Set(
      v8::String::NewSymbol("approximateSize")
    , v8::FunctionTemplate::New(ApproximateSize)->GetFunction()
  );
  tpl->PrototypeTemplate()->Set(
      v8::String::NewSymbol("getProperty")
    , v8::FunctionTemplate::New(GetProperty)->GetFunction()
  );
  tpl->PrototypeTemplate()->Set(
      v8::String::NewSymbol("liveBackup")
    , v8::FunctionTemplate::New(LiveBackup)->GetFunction()
  );
  tpl->PrototypeTemplate()->Set(
      v8::String::NewSymbol("iterator")
    , v8::FunctionTemplate::New(Iterator)->GetFunction()
  );
  constructor = v8::Persistent<v8::Function>::New(
      LD_NODE_ISOLATE_PRE
      tpl->GetFunction());
}

v8::Handle<v8::Value> Database::New (const v8::Arguments& args) {
  v8::HandleScope scope;
>>>>>>> 2d1f0c5d

  if (args.Length() == 0)
    return NanThrowError("constructor requires at least a location argument");

  if (!args[0]->IsString())
    return NanThrowError("constructor requires a location string argument");

  char* location = NanFromV8String(args[0].As<v8::Object>(), Nan::UTF8, NULL, NULL, 0, v8::String::NO_OPTIONS);

  Database* obj = new Database(location);
  obj->Wrap(args.This());

  NanReturnValue(args.This());
}

<<<<<<< HEAD
v8::Handle<v8::Value> Database::NewInstance (v8::Local<v8::String> &location) {
  NanScope();
=======
v8::Handle<v8::Value> Database::NewInstance (const v8::Arguments& args) {
  v8::HandleScope scope;
>>>>>>> 2d1f0c5d

  v8::Local<v8::Object> instance;

  v8::Local<v8::FunctionTemplate> constructorHandle =
      NanPersistentToLocal(database_constructor);

  if (location.IsEmpty()) {
    instance = constructorHandle->GetFunction()->NewInstance(0, NULL);
  } else {
    v8::Handle<v8::Value> argv[] = { location };
    instance = constructorHandle->GetFunction()->NewInstance(1, argv);
  }

  return instance;
}

<<<<<<< HEAD
NAN_METHOD(Database::Open) {
  NanScope();
=======
v8::Handle<v8::Value> Database::Open (const v8::Arguments& args) {
  v8::HandleScope scope;
>>>>>>> 2d1f0c5d

  LD_METHOD_SETUP_COMMON(open, 0, 1)

  bool createIfMissing = NanBooleanOptionValue(
      optionsObj
    , NanSymbol("createIfMissing")
    , true
  );
  bool errorIfExists =
      NanBooleanOptionValue(optionsObj, NanSymbol("errorIfExists"));
  bool compression = NanBooleanOptionValue(optionsObj, NanSymbol("compression"));

  uint32_t cacheSize = NanUInt32OptionValue(
      optionsObj
    , NanSymbol("cacheSize")
    , 8 << 20
  );
  uint32_t writeBufferSize = NanUInt32OptionValue(
      optionsObj
    , NanSymbol("writeBufferSize")
    , 4 << 20
  );
  uint32_t blockSize = NanUInt32OptionValue(
      optionsObj
    , NanSymbol("blockSize")
    , 4096
  );
  uint32_t maxOpenFiles = NanUInt32OptionValue(
      optionsObj
    , NanSymbol("maxOpenFiles")
    , 1000
  );
  uint32_t blockRestartInterval = NanUInt32OptionValue(
      optionsObj
    , NanSymbol("blockRestartInterval")
    , 16
  );

  OpenWorker* worker = new OpenWorker(
      database
    , new NanCallback(callback)
    , createIfMissing
    , errorIfExists
    , compression
    , cacheSize
    , writeBufferSize
    , blockSize
    , maxOpenFiles
    , blockRestartInterval
  );

  NanAsyncQueueWorker(worker);

  NanReturnUndefined();
}

<<<<<<< HEAD
NAN_METHOD(Database::Close) {
  NanScope();
=======
v8::Handle<v8::Value> Database::Close (const v8::Arguments& args) {
  v8::HandleScope scope;
>>>>>>> 2d1f0c5d

  LD_METHOD_SETUP_COMMON_ONEARG(close)

  CloseWorker* worker = new CloseWorker(
      database
    , new NanCallback(callback)
  );

  if (!database->iterators.empty()) {
    // yikes, we still have iterators open! naughty naughty.
    // we have to queue up a CloseWorker and manually close each of them.
    // the CloseWorker will be invoked once they are all cleaned up
    database->pendingCloseWorker = worker;

    for (
        std::map< uint32_t, leveldown::Iterator * >::iterator it
            = database->iterators.begin()
      ; it != database->iterators.end()
      ; ++it) {

        // for each iterator still open, first check if it's already in
        // the process of ending (ended==true means an async End() is
        // in progress), if not, then we call End() with an empty callback
        // function and wait for it to hit ReleaseIterator() where our
        // CloseWorker will be invoked

        /*
        v8::Local<v8::Object> localHandle = NanPersistentToLocal(it->second);
        leveldown::Iterator* iterator =
            node::ObjectWrap::Unwrap<leveldown::Iterator>(localHandle->
                Get(NanSymbol("iterator")).As<v8::Object>());
                */
        leveldown::Iterator *iterator = it->second;

        if (!iterator->ended) {
          v8::Local<v8::Function> end =
              v8::Local<v8::Function>::Cast(NanObjectWrapHandle(iterator)->Get(
                  v8::String::NewSymbol("end")));
          v8::Local<v8::Value> argv[] = {
              v8::FunctionTemplate::New()->GetFunction() // empty callback
          };
          v8::TryCatch try_catch;
          end->Call(NanObjectWrapHandle(iterator), 1, argv);
          if (try_catch.HasCaught()) {
            node::FatalException(try_catch);
          }
        }
    }
  } else {
    NanAsyncQueueWorker(worker);
  }

  NanReturnUndefined();
}

<<<<<<< HEAD
NAN_METHOD(Database::Put) {
  NanScope();
=======
v8::Handle<v8::Value> Database::Put (const v8::Arguments& args) {
  v8::HandleScope scope;
>>>>>>> 2d1f0c5d

  LD_METHOD_SETUP_COMMON(put, 2, 3)

  LD_CB_ERR_IF_NULL_OR_UNDEFINED(args[0], key)
  LD_CB_ERR_IF_NULL_OR_UNDEFINED(args[1], value)

  v8::Local<v8::Object> keyHandle = args[0].As<v8::Object>();
  v8::Local<v8::Object> valueHandle = args[1].As<v8::Object>();
  LD_STRING_OR_BUFFER_TO_SLICE(key, keyHandle, key)
  LD_STRING_OR_BUFFER_TO_SLICE(value, valueHandle, value)

  bool sync = NanBooleanOptionValue(optionsObj, NanSymbol("sync"));

  WriteWorker* worker  = new WriteWorker(
      database
    , new NanCallback(callback)
    , key
    , value
    , sync
    , keyHandle
    , valueHandle
  );
  NanAsyncQueueWorker(worker);

  NanReturnUndefined();
}

<<<<<<< HEAD
NAN_METHOD(Database::Get) {
  NanScope();
=======
v8::Handle<v8::Value> Database::Get (const v8::Arguments& args) {
  v8::HandleScope scope;
>>>>>>> 2d1f0c5d

  LD_METHOD_SETUP_COMMON(get, 1, 2)

  LD_CB_ERR_IF_NULL_OR_UNDEFINED(args[0], key)

  v8::Local<v8::Object> keyHandle = args[0].As<v8::Object>();
  LD_STRING_OR_BUFFER_TO_SLICE(key, keyHandle, key)

  bool asBuffer = NanBooleanOptionValue(optionsObj, NanSymbol("asBuffer"), true);
  bool fillCache = NanBooleanOptionValue(optionsObj, NanSymbol("fillCache"), true);

  ReadWorker* worker = new ReadWorker(
      database
    , new NanCallback(callback)
    , key
    , asBuffer
    , fillCache
    , keyHandle
  );
  NanAsyncQueueWorker(worker);

  NanReturnUndefined();
}

<<<<<<< HEAD
NAN_METHOD(Database::Delete) {
  NanScope();
=======
v8::Handle<v8::Value> Database::Delete (const v8::Arguments& args) {
  v8::HandleScope scope;
>>>>>>> 2d1f0c5d

  LD_METHOD_SETUP_COMMON(del, 1, 2)

  LD_CB_ERR_IF_NULL_OR_UNDEFINED(args[0], key)

  v8::Local<v8::Object> keyHandle = args[0].As<v8::Object>();
  LD_STRING_OR_BUFFER_TO_SLICE(key, keyHandle, key)

  bool sync = NanBooleanOptionValue(optionsObj, NanSymbol("sync"));

  DeleteWorker* worker = new DeleteWorker(
      database
    , new NanCallback(callback)
    , key
    , sync
    , keyHandle
  );
  NanAsyncQueueWorker(worker);

  NanReturnUndefined();
}

<<<<<<< HEAD
NAN_METHOD(Database::Batch) {
  NanScope();
=======
/* property key & value strings for elements of the array sent to batch() */
LD_SYMBOL ( str_key   , key   );
LD_SYMBOL ( str_value , value );
LD_SYMBOL ( str_type  , type  );
LD_SYMBOL ( str_del   , del   );
LD_SYMBOL ( str_put   , put   );

v8::Handle<v8::Value> Database::Batch (const v8::Arguments& args) {
  v8::HandleScope scope;
>>>>>>> 2d1f0c5d

  if ((args.Length() == 0 || args.Length() == 1) && !args[0]->IsArray()) {
    v8::Local<v8::Object> optionsObj;
    if (args.Length() > 0 && args[0]->IsObject()) {
      optionsObj = args[0].As<v8::Object>();
    }
    NanReturnValue(Batch::NewInstance(args.This(), optionsObj));
  }

  LD_METHOD_SETUP_COMMON(batch, 1, 2)

  bool sync = NanBooleanOptionValue(optionsObj, NanSymbol("sync"));

  v8::Local<v8::Array> array = v8::Local<v8::Array>::Cast(args[0]);

  std::vector< Reference *>* references = new std::vector< Reference *>;
  leveldb::WriteBatch* batch = new leveldb::WriteBatch();
  bool hasData = false;

  for (unsigned int i = 0; i < array->Length(); i++) {
    if (!array->Get(i)->IsObject())
      continue;

    v8::Local<v8::Object> obj = v8::Local<v8::Object>::Cast(array->Get(i));

    LD_CB_ERR_IF_NULL_OR_UNDEFINED(obj->Get(NanSymbol("type")), type)

    v8::Local<v8::Value> keyBuffer = obj->Get(NanSymbol("key"));
    LD_CB_ERR_IF_NULL_OR_UNDEFINED(keyBuffer, key)

    if (obj->Get(NanSymbol("type"))->StrictEquals(NanSymbol("del"))) {
      LD_STRING_OR_BUFFER_TO_SLICE(key, keyBuffer, key)

      batch->Delete(key);
      if (!hasData)
        hasData = true;

      references->push_back(new Reference(keyBuffer, key));
    } else if (obj->Get(NanSymbol("type"))->StrictEquals(NanSymbol("put"))) {
      v8::Local<v8::Value> valueBuffer = obj->Get(NanSymbol("value"));
      LD_CB_ERR_IF_NULL_OR_UNDEFINED(valueBuffer, value)

      LD_STRING_OR_BUFFER_TO_SLICE(key, keyBuffer, key)
      LD_STRING_OR_BUFFER_TO_SLICE(value, valueBuffer, value)

      batch->Put(key, value);
      if (!hasData)
        hasData = true;

      references->push_back(new Reference(keyBuffer, key));
      references->push_back(new Reference(valueBuffer, value));
    }
  }

  // don't allow an empty batch through
  if (hasData) {
    NanAsyncQueueWorker(new BatchWorker(
        database
      , new NanCallback(callback)
      , batch
      , references
      , sync
    ));
  } else {
    ClearReferences(references);
    LD_RUN_CALLBACK(callback, NULL, 0);
  }

  NanReturnUndefined();
}

<<<<<<< HEAD
NAN_METHOD(Database::ApproximateSize) {
  NanScope();
=======
v8::Handle<v8::Value> Database::ApproximateSize (const v8::Arguments& args) {
  v8::HandleScope scope;
>>>>>>> 2d1f0c5d

  v8::Local<v8::Object> startHandle = args[0].As<v8::Object>();
  v8::Local<v8::Object> endHandle = args[1].As<v8::Object>();

  if (startHandle->IsNull()
      || startHandle->IsUndefined()
      || startHandle->IsFunction() // callback in pos 0?
      || endHandle->IsNull()
      || endHandle->IsUndefined()
      || endHandle->IsFunction() // callback in pos 1?
      ) {
    return NanThrowError("approximateSize() requires valid `start`, `end` and `callback` arguments");
  }

  LD_METHOD_SETUP_COMMON(approximateSize, -1, 2)

  LD_CB_ERR_IF_NULL_OR_UNDEFINED(args[0], start)
  LD_CB_ERR_IF_NULL_OR_UNDEFINED(args[1], end)

  LD_STRING_OR_BUFFER_TO_SLICE(start, startHandle, start)
  LD_STRING_OR_BUFFER_TO_SLICE(end, endHandle, end)

  ApproximateSizeWorker* worker  = new ApproximateSizeWorker(
      database
    , new NanCallback(callback)
    , start
    , end
    , startHandle
    , endHandle
  );
  NanAsyncQueueWorker(worker);

  NanReturnUndefined();
}

<<<<<<< HEAD
NAN_METHOD(Database::GetProperty) {
  NanScope();
=======
v8::Handle<v8::Value> Database::GetProperty (const v8::Arguments& args) {
  v8::HandleScope scope;
>>>>>>> 2d1f0c5d

  v8::Local<v8::Value> propertyHandle = args[0].As<v8::Object>();
  v8::Local<v8::Function> callback; // for LD_CB_ERR_IF_NULL_OR_UNDEFINED

  if (!propertyHandle->IsString())
    return NanThrowError("getProperty() requires a valid `property` argument");

  LD_CB_ERR_IF_NULL_OR_UNDEFINED(propertyHandle, property)

  LD_STRING_OR_BUFFER_TO_SLICE(property, propertyHandle, property)

  leveldown::Database* database =
      node::ObjectWrap::Unwrap<leveldown::Database>(args.This());

  std::string* value = new std::string();
  database->GetPropertyFromDatabase(property, value);
  v8::Local<v8::String> returnValue
      = v8::String::New(value->c_str(), value->length());
  delete value;
  delete[] property.data();

  NanReturnValue(returnValue);
}

<<<<<<< HEAD
NAN_METHOD(Database::Iterator) {
  NanScope();
=======
v8::Handle<v8::Value> Database::LiveBackup (const v8::Arguments& args) {
  v8::HandleScope scope;

  v8::Local<v8::Value> nameV = args[0];
  v8::Local<v8::Function> callback; // for LD_CB_ERR_IF_NULL_OR_UNDEFINED

  if (!nameV->IsString()) {
    LD_THROW_RETURN(liveBackup() requires a valid `name` argument)
  }

  LD_CB_ERR_IF_NULL_OR_UNDEFINED(nameV, name)

  LD_STRING_OR_BUFFER_TO_SLICE(name, nameV, name)

  leveldown::Database* database =
      node::ObjectWrap::Unwrap<leveldown::Database>(args.This());

  std::string* value = new std::string();
  database->LiveBackup(name);
  v8::Local<v8::String> returnValue
      = v8::String::New(value->c_str(), value->length());
  delete value;
  delete[] name.data();

  return returnValue;
}

v8::Handle<v8::Value> Database::Iterator (const v8::Arguments& args) {
  v8::HandleScope scope;
>>>>>>> 2d1f0c5d

  Database* database = node::ObjectWrap::Unwrap<Database>(args.This());

  v8::Local<v8::Object> optionsObj;
  if (args.Length() > 0 && args[0]->IsObject()) {
    optionsObj = v8::Local<v8::Object>::Cast(args[0]);
  }

  // each iterator gets a unique id for this Database, so we can
  // easily store & lookup on our `iterators` map
  uint32_t id = database->currentIteratorId++;
  v8::TryCatch try_catch;
  v8::Local<v8::Object> iteratorHandle = Iterator::NewInstance(
      args.This()
    , v8::Number::New(id)
    , optionsObj
  );
  if (try_catch.HasCaught()) {
    node::FatalException(try_catch);
  }

<<<<<<< HEAD
  leveldown::Iterator *iterator =
      node::ObjectWrap::Unwrap<leveldown::Iterator>(iteratorHandle);
=======
  // register our iterator
  database->iterators[id] =
      node::ObjectWrap::Unwrap<leveldown::Iterator>(iterator)->handle_;
>>>>>>> 2d1f0c5d

  database->iterators[id] = iterator;

  // register our iterator
  /*
  v8::Local<v8::Object> obj = v8::Object::New();
  obj->Set(NanSymbol("iterator"), iteratorHandle);
  v8::Persistent<v8::Object> persistent;
  persistent.Reset(nan_isolate, obj);
  database->iterators.insert(std::pair< uint32_t, v8::Persistent<v8::Object> & >
      (id, persistent));
  */

  NanReturnValue(iteratorHandle);
}


} // namespace leveldown<|MERGE_RESOLUTION|>--- conflicted
+++ resolved
@@ -87,10 +87,7 @@
   db->GetProperty(property, value);
 }
 
-void Database::LiveBackup (
-      const leveldb::Slice& name
-    ) {
-
+void Database::LiveBackup (const leveldb::Slice& name) {
   db->LiveBackup(name);
 }
 
@@ -126,7 +123,6 @@
 
 /* V8 exposed functions *****************************/
 
-<<<<<<< HEAD
 NAN_METHOD(LevelDOWN) {
   NanScope();
 
@@ -150,70 +146,11 @@
   NODE_SET_PROTOTYPE_METHOD(tpl, "approximateSize", Database::ApproximateSize);
   NODE_SET_PROTOTYPE_METHOD(tpl, "getProperty", Database::GetProperty);
   NODE_SET_PROTOTYPE_METHOD(tpl, "iterator", Database::Iterator);
+  NODE_SET_PROTOTYPE_METHOD(tpl, "liveBackup", Database::LiveBackup);
 }
 
 NAN_METHOD(Database::New) {
   NanScope();
-=======
-v8::Persistent<v8::Function> Database::constructor;
-
-v8::Handle<v8::Value> LevelDOWN (const v8::Arguments& args) {
-  v8::HandleScope scope;
-  return scope.Close(Database::NewInstance(args));
-}
-
-void Database::Init () {
-  v8::Local<v8::FunctionTemplate> tpl = v8::FunctionTemplate::New(New);
-  tpl->SetClassName(v8::String::NewSymbol("Database"));
-  tpl->InstanceTemplate()->SetInternalFieldCount(1);
-  tpl->PrototypeTemplate()->Set(
-      v8::String::NewSymbol("open")
-    , v8::FunctionTemplate::New(Open)->GetFunction()
-  );
-  tpl->PrototypeTemplate()->Set(
-      v8::String::NewSymbol("close")
-    , v8::FunctionTemplate::New(Close)->GetFunction()
-  );
-  tpl->PrototypeTemplate()->Set(
-      v8::String::NewSymbol("put")
-    , v8::FunctionTemplate::New(Put)->GetFunction()
-  );
-  tpl->PrototypeTemplate()->Set(
-      v8::String::NewSymbol("get")
-    , v8::FunctionTemplate::New(Get)->GetFunction()
-  );
-  tpl->PrototypeTemplate()->Set(
-      v8::String::NewSymbol("del")
-    , v8::FunctionTemplate::New(Delete)->GetFunction()
-  );
-  tpl->PrototypeTemplate()->Set(
-      v8::String::NewSymbol("batch")
-    , v8::FunctionTemplate::New(Batch)->GetFunction()
-  );
-  tpl->PrototypeTemplate()->Set(
-      v8::String::NewSymbol("approximateSize")
-    , v8::FunctionTemplate::New(ApproximateSize)->GetFunction()
-  );
-  tpl->PrototypeTemplate()->Set(
-      v8::String::NewSymbol("getProperty")
-    , v8::FunctionTemplate::New(GetProperty)->GetFunction()
-  );
-  tpl->PrototypeTemplate()->Set(
-      v8::String::NewSymbol("liveBackup")
-    , v8::FunctionTemplate::New(LiveBackup)->GetFunction()
-  );
-  tpl->PrototypeTemplate()->Set(
-      v8::String::NewSymbol("iterator")
-    , v8::FunctionTemplate::New(Iterator)->GetFunction()
-  );
-  constructor = v8::Persistent<v8::Function>::New(
-      LD_NODE_ISOLATE_PRE
-      tpl->GetFunction());
-}
-
-v8::Handle<v8::Value> Database::New (const v8::Arguments& args) {
-  v8::HandleScope scope;
->>>>>>> 2d1f0c5d
 
   if (args.Length() == 0)
     return NanThrowError("constructor requires at least a location argument");
@@ -229,13 +166,8 @@
   NanReturnValue(args.This());
 }
 
-<<<<<<< HEAD
 v8::Handle<v8::Value> Database::NewInstance (v8::Local<v8::String> &location) {
   NanScope();
-=======
-v8::Handle<v8::Value> Database::NewInstance (const v8::Arguments& args) {
-  v8::HandleScope scope;
->>>>>>> 2d1f0c5d
 
   v8::Local<v8::Object> instance;
 
@@ -252,13 +184,8 @@
   return instance;
 }
 
-<<<<<<< HEAD
 NAN_METHOD(Database::Open) {
   NanScope();
-=======
-v8::Handle<v8::Value> Database::Open (const v8::Arguments& args) {
-  v8::HandleScope scope;
->>>>>>> 2d1f0c5d
 
   LD_METHOD_SETUP_COMMON(open, 0, 1)
 
@@ -315,13 +242,8 @@
   NanReturnUndefined();
 }
 
-<<<<<<< HEAD
 NAN_METHOD(Database::Close) {
   NanScope();
-=======
-v8::Handle<v8::Value> Database::Close (const v8::Arguments& args) {
-  v8::HandleScope scope;
->>>>>>> 2d1f0c5d
 
   LD_METHOD_SETUP_COMMON_ONEARG(close)
 
@@ -377,13 +299,8 @@
   NanReturnUndefined();
 }
 
-<<<<<<< HEAD
 NAN_METHOD(Database::Put) {
   NanScope();
-=======
-v8::Handle<v8::Value> Database::Put (const v8::Arguments& args) {
-  v8::HandleScope scope;
->>>>>>> 2d1f0c5d
 
   LD_METHOD_SETUP_COMMON(put, 2, 3)
 
@@ -411,13 +328,8 @@
   NanReturnUndefined();
 }
 
-<<<<<<< HEAD
 NAN_METHOD(Database::Get) {
   NanScope();
-=======
-v8::Handle<v8::Value> Database::Get (const v8::Arguments& args) {
-  v8::HandleScope scope;
->>>>>>> 2d1f0c5d
 
   LD_METHOD_SETUP_COMMON(get, 1, 2)
 
@@ -442,13 +354,8 @@
   NanReturnUndefined();
 }
 
-<<<<<<< HEAD
 NAN_METHOD(Database::Delete) {
   NanScope();
-=======
-v8::Handle<v8::Value> Database::Delete (const v8::Arguments& args) {
-  v8::HandleScope scope;
->>>>>>> 2d1f0c5d
 
   LD_METHOD_SETUP_COMMON(del, 1, 2)
 
@@ -471,20 +378,8 @@
   NanReturnUndefined();
 }
 
-<<<<<<< HEAD
 NAN_METHOD(Database::Batch) {
   NanScope();
-=======
-/* property key & value strings for elements of the array sent to batch() */
-LD_SYMBOL ( str_key   , key   );
-LD_SYMBOL ( str_value , value );
-LD_SYMBOL ( str_type  , type  );
-LD_SYMBOL ( str_del   , del   );
-LD_SYMBOL ( str_put   , put   );
-
-v8::Handle<v8::Value> Database::Batch (const v8::Arguments& args) {
-  v8::HandleScope scope;
->>>>>>> 2d1f0c5d
 
   if ((args.Length() == 0 || args.Length() == 1) && !args[0]->IsArray()) {
     v8::Local<v8::Object> optionsObj;
@@ -556,13 +451,8 @@
   NanReturnUndefined();
 }
 
-<<<<<<< HEAD
 NAN_METHOD(Database::ApproximateSize) {
   NanScope();
-=======
-v8::Handle<v8::Value> Database::ApproximateSize (const v8::Arguments& args) {
-  v8::HandleScope scope;
->>>>>>> 2d1f0c5d
 
   v8::Local<v8::Object> startHandle = args[0].As<v8::Object>();
   v8::Local<v8::Object> endHandle = args[1].As<v8::Object>();
@@ -598,13 +488,8 @@
   NanReturnUndefined();
 }
 
-<<<<<<< HEAD
 NAN_METHOD(Database::GetProperty) {
   NanScope();
-=======
-v8::Handle<v8::Value> Database::GetProperty (const v8::Arguments& args) {
-  v8::HandleScope scope;
->>>>>>> 2d1f0c5d
 
   v8::Local<v8::Value> propertyHandle = args[0].As<v8::Object>();
   v8::Local<v8::Function> callback; // for LD_CB_ERR_IF_NULL_OR_UNDEFINED
@@ -629,40 +514,8 @@
   NanReturnValue(returnValue);
 }
 
-<<<<<<< HEAD
 NAN_METHOD(Database::Iterator) {
   NanScope();
-=======
-v8::Handle<v8::Value> Database::LiveBackup (const v8::Arguments& args) {
-  v8::HandleScope scope;
-
-  v8::Local<v8::Value> nameV = args[0];
-  v8::Local<v8::Function> callback; // for LD_CB_ERR_IF_NULL_OR_UNDEFINED
-
-  if (!nameV->IsString()) {
-    LD_THROW_RETURN(liveBackup() requires a valid `name` argument)
-  }
-
-  LD_CB_ERR_IF_NULL_OR_UNDEFINED(nameV, name)
-
-  LD_STRING_OR_BUFFER_TO_SLICE(name, nameV, name)
-
-  leveldown::Database* database =
-      node::ObjectWrap::Unwrap<leveldown::Database>(args.This());
-
-  std::string* value = new std::string();
-  database->LiveBackup(name);
-  v8::Local<v8::String> returnValue
-      = v8::String::New(value->c_str(), value->length());
-  delete value;
-  delete[] name.data();
-
-  return returnValue;
-}
-
-v8::Handle<v8::Value> Database::Iterator (const v8::Arguments& args) {
-  v8::HandleScope scope;
->>>>>>> 2d1f0c5d
 
   Database* database = node::ObjectWrap::Unwrap<Database>(args.This());
 
@@ -684,14 +537,8 @@
     node::FatalException(try_catch);
   }
 
-<<<<<<< HEAD
   leveldown::Iterator *iterator =
       node::ObjectWrap::Unwrap<leveldown::Iterator>(iteratorHandle);
-=======
-  // register our iterator
-  database->iterators[id] =
-      node::ObjectWrap::Unwrap<leveldown::Iterator>(iterator)->handle_;
->>>>>>> 2d1f0c5d
 
   database->iterators[id] = iterator;
 
@@ -708,5 +555,30 @@
   NanReturnValue(iteratorHandle);
 }
 
+NAN_METHOD(Database::LiveBackup) {
+  NanScope();
+
+  v8::Local<v8::Value> nameHandle = args[0].As<v8::Object>();
+  v8::Local<v8::Function> callback; // for LD_CB_ERR_IF_NULL_OR_UNDEFINED
+
+  if (!nameHandle->IsString())
+    return NanThrowError("liveBackup() requires a valid `name` argument");
+
+  LD_CB_ERR_IF_NULL_OR_UNDEFINED(nameHandle, name)
+
+  LD_STRING_OR_BUFFER_TO_SLICE(name, nameHandle, name)
+
+  leveldown::Database* database =
+      node::ObjectWrap::Unwrap<leveldown::Database>(args.This());
+
+  std::string* value = new std::string();
+  database->LiveBackup(name);
+  v8::Local<v8::String> returnValue
+      = v8::String::New(value->c_str(), value->length());
+  delete value;
+  delete[] name.data();
+
+  NanReturnValue(returnValue);
+}
 
 } // namespace leveldown