/* Copyright (c) 2012-2013 LevelDOWN contributors
 * See list at <https://github.com/rvagg/node-leveldown#contributing>
 * MIT +no-false-attribs License <https://github.com/rvagg/node-leveldown/blob/master/LICENSE>
 */

#ifndef LD_DATABASE_H
#define LD_DATABASE_H

#include <map>
#include <vector>
#include <node.h>

<<<<<<< HEAD
#include "nan.h"
#include "hyperleveldb/db.h"
=======
#include "hyperleveldb/db.h"

>>>>>>> 2d1f0c5d
#include "leveldown.h"
#include "iterator.h"

namespace leveldown {

NAN_METHOD(LevelDOWN);

struct Reference {
  v8::Persistent<v8::Object> handle;
  leveldb::Slice slice;

  Reference(v8::Local<v8::Value> obj, leveldb::Slice slice) : slice(slice) {
    v8::Local<v8::Object> _obj = v8::Object::New();
    _obj->Set(NanSymbol("obj"), obj);
    NanAssignPersistent(v8::Object, handle, _obj);
  };
};

static inline void ClearReferences (std::vector<Reference *> *references) {
  for (std::vector<Reference *>::iterator it = references->begin()
      ; it != references->end()
      ; ) {
    DisposeStringOrBufferFromSlice((*it)->handle, (*it)->slice);
    it = references->erase(it);
  }
  delete references;
}

class Database : public node::ObjectWrap {
public:
  static void Init ();
  static v8::Handle<v8::Value> NewInstance (v8::Local<v8::String> &location);

  leveldb::Status OpenDatabase (leveldb::Options* options, std::string location);
  leveldb::Status PutToDatabase (
      leveldb::WriteOptions* options
    , leveldb::Slice key
    , leveldb::Slice value
  );
  leveldb::Status GetFromDatabase (
      leveldb::ReadOptions* options
    , leveldb::Slice key
    , std::string& value
  );
  leveldb::Status DeleteFromDatabase (
      leveldb::WriteOptions* options
    , leveldb::Slice key
  );
  leveldb::Status WriteBatchToDatabase (
      leveldb::WriteOptions* options
    , leveldb::WriteBatch* batch
  );
  uint64_t ApproximateSizeFromDatabase (const leveldb::Range* range);
  void GetPropertyFromDatabase (const leveldb::Slice& property, std::string* value);
  void LiveBackup (const leveldb::Slice& name);
  leveldb::Iterator* NewIterator (leveldb::ReadOptions* options);
  const leveldb::Snapshot* NewSnapshot ();
  void ReleaseSnapshot (const leveldb::Snapshot* snapshot);
  void CloseDatabase ();
  const char* Location() const;
  void ReleaseIterator (uint32_t id);

  Database (char* location);
  ~Database ();

private:
  leveldb::DB* db;
  char* location;
  uint32_t currentIteratorId;
  void(*pendingCloseWorker);

  std::map< uint32_t, leveldown::Iterator * > iterators;

  static void WriteDoing(uv_work_t *req);
  static void WriteAfter(uv_work_t *req);

<<<<<<< HEAD
  static NAN_METHOD(New);
  static NAN_METHOD(Open);
  static NAN_METHOD(Close);
  static NAN_METHOD(Put);
  static NAN_METHOD(Delete);
  static NAN_METHOD(Get);
  static NAN_METHOD(Batch);
  static NAN_METHOD(Write);
  static NAN_METHOD(Iterator);
  static NAN_METHOD(ApproximateSize);
  static NAN_METHOD(GetProperty);
=======
  LD_V8_METHOD( New      )
  LD_V8_METHOD( Open     )
  LD_V8_METHOD( Close    )
  LD_V8_METHOD( Put      )
  LD_V8_METHOD( Delete   )
  LD_V8_METHOD( Get      )
  LD_V8_METHOD( Batch    )
  LD_V8_METHOD( Write    )
  LD_V8_METHOD( Iterator )
  LD_V8_METHOD( ApproximateSize )
  LD_V8_METHOD( GetProperty )
  LD_V8_METHOD( LiveBackup )
>>>>>>> 2d1f0c5d
};

} // namespace leveldown

#endif<|MERGE_RESOLUTION|>--- conflicted
+++ resolved
@@ -10,13 +10,9 @@
 #include <vector>
 #include <node.h>
 
-<<<<<<< HEAD
 #include "nan.h"
 #include "hyperleveldb/db.h"
-=======
-#include "hyperleveldb/db.h"
 
->>>>>>> 2d1f0c5d
 #include "leveldown.h"
 #include "iterator.h"
 
@@ -93,7 +89,6 @@
   static void WriteDoing(uv_work_t *req);
   static void WriteAfter(uv_work_t *req);
 
-<<<<<<< HEAD
   static NAN_METHOD(New);
   static NAN_METHOD(Open);
   static NAN_METHOD(Close);
@@ -105,20 +100,7 @@
   static NAN_METHOD(Iterator);
   static NAN_METHOD(ApproximateSize);
   static NAN_METHOD(GetProperty);
-=======
-  LD_V8_METHOD( New      )
-  LD_V8_METHOD( Open     )
-  LD_V8_METHOD( Close    )
-  LD_V8_METHOD( Put      )
-  LD_V8_METHOD( Delete   )
-  LD_V8_METHOD( Get      )
-  LD_V8_METHOD( Batch    )
-  LD_V8_METHOD( Write    )
-  LD_V8_METHOD( Iterator )
-  LD_V8_METHOD( ApproximateSize )
-  LD_V8_METHOD( GetProperty )
-  LD_V8_METHOD( LiveBackup )
->>>>>>> 2d1f0c5d
+  static NAN_METHOD(LiveBackup);
 };
 
 } // namespace leveldown
