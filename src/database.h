/* Copyright (c) 2012-2013 LevelDOWN contributors
 * See list at <https://github.com/rvagg/node-leveldown#contributing>
 * MIT +no-false-attribs License <https://github.com/rvagg/node-leveldown/blob/master/LICENSE>
 */

#ifndef LD_DATABASE_H
#define LD_DATABASE_H

#include <map>
#include <vector>
#include <node.h>

#include "hyperleveldb/cache.h"
#include "hyperleveldb/db.h"
#include "hyperleveldb/filter_policy.h"

#include "nan.h"

#include "leveldown.h"
#include "iterator.h"

namespace leveldown {

NAN_METHOD(LevelDOWN);

struct Reference {
  v8::Persistent<v8::Object> handle;
  leveldb::Slice slice;

  Reference(v8::Local<v8::Value> obj, leveldb::Slice slice) : slice(slice) {
    v8::Local<v8::Object> _obj = NanNew<v8::Object>();
    _obj->Set(NanNew("obj"), obj);
    NanAssignPersistent(handle, _obj);
  };
};

static inline void ClearReferences (std::vector<Reference *> *references) {
  for (std::vector<Reference *>::iterator it = references->begin()
      ; it != references->end()
      ; ) {
    DisposeStringOrBufferFromSlice((*it)->handle, (*it)->slice);
    it = references->erase(it);
  }
  delete references;
}

class Database : public node::ObjectWrap {
public:
  static void Init ();
  static v8::Handle<v8::Value> NewInstance (v8::Local<v8::String> &location);

  leveldb::Status OpenDatabase (leveldb::Options* options, std::string location);
  leveldb::Status PutToDatabase (
      leveldb::WriteOptions* options
    , leveldb::Slice key
    , leveldb::Slice value
  );
  leveldb::Status GetFromDatabase (
      leveldb::ReadOptions* options
    , leveldb::Slice key
    , std::string& value
  );
  leveldb::Status DeleteFromDatabase (
      leveldb::WriteOptions* options
    , leveldb::Slice key
  );
  leveldb::Status WriteBatchToDatabase (
      leveldb::WriteOptions* options
    , leveldb::WriteBatch* batch
  );
  uint64_t ApproximateSizeFromDatabase (const leveldb::Range* range);
  void GetPropertyFromDatabase (const leveldb::Slice& property, std::string* value);
  leveldb::Status LiveBackup (const leveldb::Slice& name);
  leveldb::Iterator* NewIterator (leveldb::ReadOptions* options);
  const leveldb::Snapshot* NewSnapshot ();
  void ReleaseSnapshot (const leveldb::Snapshot* snapshot);
  void CloseDatabase ();
  NanUtf8String* Location();
  void ReleaseIterator (uint32_t id);

  Database (NanUtf8String* location);
  ~Database ();

private:
  leveldb::DB* db;
<<<<<<< HEAD
  const leveldb::FilterPolicy* filterPolicy;
  leveldb::Cache* blockCache;
  char* location;
=======
  NanUtf8String* location;
>>>>>>> 43b91b9f
  uint32_t currentIteratorId;
  void(*pendingCloseWorker);

  std::map< uint32_t, leveldown::Iterator * > iterators;

  static void WriteDoing(uv_work_t *req);
  static void WriteAfter(uv_work_t *req);

  static NAN_METHOD(New);
  static NAN_METHOD(Open);
  static NAN_METHOD(Close);
  static NAN_METHOD(Put);
  static NAN_METHOD(Delete);
  static NAN_METHOD(Get);
  static NAN_METHOD(Batch);
  static NAN_METHOD(Write);
  static NAN_METHOD(Iterator);
  static NAN_METHOD(ApproximateSize);
  static NAN_METHOD(GetProperty);
  static NAN_METHOD(LiveBackup);
};

} // namespace leveldown

#endif<|MERGE_RESOLUTION|>--- conflicted
+++ resolved
@@ -83,13 +83,9 @@
 
 private:
   leveldb::DB* db;
-<<<<<<< HEAD
   const leveldb::FilterPolicy* filterPolicy;
   leveldb::Cache* blockCache;
-  char* location;
-=======
   NanUtf8String* location;
->>>>>>> 43b91b9f
   uint32_t currentIteratorId;
   void(*pendingCloseWorker);
 
