/* Copyright (c) 2012-2013 LevelDOWN contributors
 * See list at <https://github.com/rvagg/node-leveldown#contributing>
 * MIT +no-false-attribs License <https://github.com/rvagg/node-leveldown/blob/master/LICENSE>
 */

#include <node.h>
#include <node_buffer.h>

#include "database.h"
#include "leveldown.h"
#include "async.h"
#include "iterator_async.h"

namespace levelup {

/** NEXT WORKER **/

NextWorker::NextWorker (
<<<<<<< HEAD
    leveldown::Iterator* iterator
  , Persistent<Function> dataCallback
  , Persistent<Function> endCallback
  , void (*localCallback)(levelup::Iterator*)
=======
    Iterator* iterator
  , v8::Persistent<v8::Function> dataCallback
  , v8::Persistent<v8::Function> endCallback
  , void (*localCallback)(Iterator*)
>>>>>>> c0224d08
) : AsyncWorker(database, dataCallback)
  , iterator(iterator)
  , endCallback(endCallback)
  , localCallback(localCallback)
{};

NextWorker::~NextWorker () {
  endCallback.Dispose();
}

void NextWorker::Execute () {
  ok = iterator->IteratorNext(key, value);
  if (!ok)
    status = iterator->IteratorStatus();
}

void NextWorker::HandleOKCallback () {
  v8::Local<v8::Value> returnKey;
  if (iterator->keyAsBuffer) {
    returnKey = v8::Local<v8::Value>::New(
      node::Buffer::New((char*)key.data(), key.size())->handle_
    );
  } else {
    returnKey = v8::String::New((char*)key.data(), key.size());
  }
  v8::Local<v8::Value> returnValue;
  if (iterator->valueAsBuffer) {
    returnValue = v8::Local<v8::Value>::New(
      node::Buffer::New((char*)value.data(), value.size())->handle_
    );
  } else {
    returnValue = v8::String::New((char*)value.data(), value.size());
  }

  // clean up & handle the next/end state see iterator.cc/checkEndCallback
  localCallback(iterator);

  if (ok) {
    v8::Local<v8::Value> argv[] = {
        v8::Local<v8::Value>::New(v8::Null())
      , returnKey
      , returnValue
    };
    RUN_CALLBACK(callback, argv, 3);
  } else {
    v8::Local<v8::Value> argv[0];
    RUN_CALLBACK(endCallback, argv, 0);
  }
}

/** END WORKER **/

EndWorker::EndWorker (
<<<<<<< HEAD
    leveldown::Iterator* iterator
  , Persistent<Function> endCallback
=======
    Iterator* iterator
  , v8::Persistent<v8::Function> endCallback
>>>>>>> c0224d08
) : AsyncWorker(database, endCallback)
  , iterator(iterator)
{};

EndWorker::~EndWorker () {}

void EndWorker::Execute () {
  iterator->IteratorEnd();
}

} // namespace levelup<|MERGE_RESOLUTION|>--- conflicted
+++ resolved
@@ -11,22 +11,15 @@
 #include "async.h"
 #include "iterator_async.h"
 
-namespace levelup {
+namespace leveldown {
 
 /** NEXT WORKER **/
 
 NextWorker::NextWorker (
-<<<<<<< HEAD
-    leveldown::Iterator* iterator
-  , Persistent<Function> dataCallback
-  , Persistent<Function> endCallback
-  , void (*localCallback)(levelup::Iterator*)
-=======
     Iterator* iterator
   , v8::Persistent<v8::Function> dataCallback
   , v8::Persistent<v8::Function> endCallback
   , void (*localCallback)(Iterator*)
->>>>>>> c0224d08
 ) : AsyncWorker(database, dataCallback)
   , iterator(iterator)
   , endCallback(endCallback)
@@ -80,13 +73,8 @@
 /** END WORKER **/
 
 EndWorker::EndWorker (
-<<<<<<< HEAD
-    leveldown::Iterator* iterator
-  , Persistent<Function> endCallback
-=======
     Iterator* iterator
   , v8::Persistent<v8::Function> endCallback
->>>>>>> c0224d08
 ) : AsyncWorker(database, endCallback)
   , iterator(iterator)
 {};
@@ -97,4 +85,4 @@
   iterator->IteratorEnd();
 }
 
-} // namespace levelup+} // namespace leveldown